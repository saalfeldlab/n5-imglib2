/**
 *
 */
package org.janelia.saalfeldlab.n5.imglib2;

import static net.imglib2.cache.img.AccessFlags.VOLATILE;
import static net.imglib2.cache.img.PrimitiveType.BYTE;
import static net.imglib2.cache.img.PrimitiveType.DOUBLE;
import static net.imglib2.cache.img.PrimitiveType.FLOAT;
import static net.imglib2.cache.img.PrimitiveType.INT;
import static net.imglib2.cache.img.PrimitiveType.LONG;
import static net.imglib2.cache.img.PrimitiveType.SHORT;

import java.io.IOException;
import java.util.ArrayList;
import java.util.concurrent.ExecutionException;
import java.util.concurrent.ExecutorService;
import java.util.concurrent.Future;
import java.util.function.Consumer;

import org.janelia.saalfeldlab.n5.Compression;
import org.janelia.saalfeldlab.n5.DataBlock;
import org.janelia.saalfeldlab.n5.DataType;
import org.janelia.saalfeldlab.n5.DatasetAttributes;
import org.janelia.saalfeldlab.n5.N5Reader;
import org.janelia.saalfeldlab.n5.N5Writer;

import net.imglib2.Interval;
import net.imglib2.RandomAccessibleInterval;
import net.imglib2.cache.Cache;
import net.imglib2.cache.img.ArrayDataAccessFactory;
import net.imglib2.cache.img.CachedCellImg;
import net.imglib2.cache.img.DiskCachedCellImg;
import net.imglib2.cache.img.DiskCachedCellImgFactory;
import net.imglib2.cache.img.DiskCachedCellImgOptions;
import net.imglib2.cache.img.LoadedCellCacheLoader;
import net.imglib2.cache.ref.SoftRefLoaderCache;
import net.imglib2.img.Img;
import net.imglib2.img.array.ArrayImgs;
import net.imglib2.img.basictypeaccess.array.ByteArray;
import net.imglib2.img.basictypeaccess.array.DoubleArray;
import net.imglib2.img.basictypeaccess.array.FloatArray;
import net.imglib2.img.basictypeaccess.array.IntArray;
import net.imglib2.img.basictypeaccess.array.LongArray;
import net.imglib2.img.basictypeaccess.array.ShortArray;
import net.imglib2.img.basictypeaccess.volatiles.VolatileAccess;
import net.imglib2.img.basictypeaccess.volatiles.array.VolatileByteArray;
import net.imglib2.img.basictypeaccess.volatiles.array.VolatileDoubleArray;
import net.imglib2.img.basictypeaccess.volatiles.array.VolatileFloatArray;
import net.imglib2.img.basictypeaccess.volatiles.array.VolatileIntArray;
import net.imglib2.img.basictypeaccess.volatiles.array.VolatileLongArray;
import net.imglib2.img.basictypeaccess.volatiles.array.VolatileShortArray;
import net.imglib2.img.cell.Cell;
import net.imglib2.img.cell.CellGrid;
import net.imglib2.img.cell.LazyCellImg;
import net.imglib2.type.NativeType;
import net.imglib2.type.Type;
import net.imglib2.type.numeric.integer.ByteType;
import net.imglib2.type.numeric.integer.IntType;
import net.imglib2.type.numeric.integer.LongType;
import net.imglib2.type.numeric.integer.ShortType;
import net.imglib2.type.numeric.integer.UnsignedByteType;
import net.imglib2.type.numeric.integer.UnsignedIntType;
import net.imglib2.type.numeric.integer.UnsignedLongType;
import net.imglib2.type.numeric.integer.UnsignedShortType;
import net.imglib2.type.numeric.real.DoubleType;
import net.imglib2.type.numeric.real.FloatType;
import net.imglib2.util.Intervals;
import net.imglib2.util.Pair;
import net.imglib2.util.Util;
import net.imglib2.util.ValuePair;
import net.imglib2.view.Views;

/**
 * @author Stephan Saalfeld &lt;saalfelds@janelia.hhmi.org&gt;
 *
 */
public class N5Utils {

	private N5Utils() {}

	public static final < T extends NativeType< T > > DataType dataType( final T type )
	{
		if ( DoubleType.class.isInstance( type ) )
			return DataType.FLOAT64;
		if ( FloatType.class.isInstance( type ) )
			return DataType.FLOAT32;
		if ( LongType.class.isInstance( type ) )
			return DataType.INT64;
		if ( UnsignedLongType.class.isInstance( type ) )
			return DataType.UINT64;
		if ( IntType.class.isInstance( type ) )
			return DataType.INT32;
		if ( UnsignedIntType.class.isInstance( type ) )
			return DataType.UINT32;
		if ( ShortType.class.isInstance( type ) )
			return DataType.INT16;
		if ( UnsignedShortType.class.isInstance( type ) )
			return DataType.UINT16;
		if ( ByteType.class.isInstance( type ) )
			return DataType.INT8;
		if ( UnsignedByteType.class.isInstance( type ) )
			return DataType.UINT8;
		else
			return null;
	}

	/**
	 * Creates a {@link DataBlock} of matching type and copies the content of
	 * source into it.  This is a helper method with redundant parameters.
	 *
	 * @param source
	 * @param dataType
	 * @param intBlockSize
	 * @param longBlockSize
	 * @param gridPosition
	 * @return
	 */
	@SuppressWarnings( "unchecked" )
	private static final DataBlock< ? > createDataBlock(
			final RandomAccessibleInterval< ? > source,
			final DataType dataType,
			final int[] intBlockSize,
			final long[] longBlockSize,
			final long[] gridPosition )
	{
		final DataBlock< ? > dataBlock = dataType.createDataBlock( intBlockSize, gridPosition );
		switch ( dataType )
		{
		case UINT8:
			N5CellLoader.burnIn( ( RandomAccessibleInterval< UnsignedByteType > )source, ArrayImgs.unsignedBytes( ( byte[] )dataBlock.getData(), longBlockSize ) );
			break;
		case INT8:
			N5CellLoader.burnIn( ( RandomAccessibleInterval< ByteType > )source, ArrayImgs.bytes( ( byte[] )dataBlock.getData(), longBlockSize ) );
			break;
		case UINT16:
			N5CellLoader.burnIn( ( RandomAccessibleInterval< UnsignedShortType > )source, ArrayImgs.unsignedShorts( ( short[] )dataBlock.getData(), longBlockSize ) );
			break;
		case INT16:
			N5CellLoader.burnIn( ( RandomAccessibleInterval< ShortType > )source, ArrayImgs.shorts( ( short[] )dataBlock.getData(), longBlockSize ) );
			break;
		case UINT32:
			N5CellLoader.burnIn( ( RandomAccessibleInterval< UnsignedIntType > )source, ArrayImgs.unsignedInts( ( int[] )dataBlock.getData(), longBlockSize ) );
			break;
		case INT32:
			N5CellLoader.burnIn( ( RandomAccessibleInterval< IntType > )source, ArrayImgs.ints( ( int[] )dataBlock.getData(), longBlockSize ) );
			break;
		case UINT64:
			N5CellLoader.burnIn( ( RandomAccessibleInterval< UnsignedLongType > )source, ArrayImgs.unsignedLongs( ( long[] )dataBlock.getData(), longBlockSize ) );
			break;
		case INT64:
			N5CellLoader.burnIn( ( RandomAccessibleInterval< LongType > )source, ArrayImgs.longs( ( long[] )dataBlock.getData(), longBlockSize ) );
			break;
		case FLOAT32:
			N5CellLoader.burnIn( ( RandomAccessibleInterval< FloatType > )source, ArrayImgs.floats( ( float[] )dataBlock.getData(), longBlockSize ) );
			break;
		case FLOAT64:
			N5CellLoader.burnIn( ( RandomAccessibleInterval< DoubleType > )source, ArrayImgs.doubles( ( double[] )dataBlock.getData(), longBlockSize ) );
			break;
		default:
			throw new IllegalArgumentException( "Type " + dataType.name() + " not supported!" );
		}

		return dataBlock;
	}

	/**
	 * Creates a {@link DataBlock} of matching type and copies the content of
	 * source into it.  This is a helper method with redundant parameters.
	 *
	 * @param source
	 * @param dataType
	 * @param intBlockSize
	 * @param longBlockSize
	 * @param gridPosition
	 * @param defaultValue
	 * @return
	 */
	@SuppressWarnings( "unchecked" )
	private static final < T extends Type< T > > DataBlock< ? > createNonEmptyDataBlock(
			final RandomAccessibleInterval< ? > source,
			final DataType dataType,
			final int[] intBlockSize,
			final long[] longBlockSize,
			final long[] gridPosition,
			final T defaultValue )
	{
		final DataBlock< ? > dataBlock = dataType.createDataBlock( intBlockSize, gridPosition );
		final boolean isEmpty;
		switch ( dataType )
		{
		case UINT8:
			isEmpty = N5CellLoader.burnInTestAllEqual(
					( RandomAccessibleInterval< UnsignedByteType > )source,
					ArrayImgs.unsignedBytes( ( byte[] )dataBlock.getData(), longBlockSize ),
					( UnsignedByteType )defaultValue );
			break;
		case INT8:
			isEmpty = N5CellLoader.burnInTestAllEqual(
					( RandomAccessibleInterval< ByteType > )source,
					ArrayImgs.bytes( ( byte[] )dataBlock.getData(), longBlockSize ),
					( ByteType )defaultValue );
			break;
		case UINT16:
			isEmpty = N5CellLoader.burnInTestAllEqual(
					( RandomAccessibleInterval< UnsignedShortType > )source,
					ArrayImgs.unsignedShorts( ( short[] )dataBlock.getData(), longBlockSize ),
					( UnsignedShortType )defaultValue );
			break;
		case INT16:
			isEmpty = N5CellLoader.burnInTestAllEqual(
					( RandomAccessibleInterval< ShortType > )source,
					ArrayImgs.shorts( ( short[] )dataBlock.getData(), longBlockSize ),
					( ShortType )defaultValue );
			break;
		case UINT32:
			isEmpty = N5CellLoader.burnInTestAllEqual(
					( RandomAccessibleInterval< UnsignedIntType > )source,
					ArrayImgs.unsignedInts( ( int[] )dataBlock.getData(), longBlockSize ),
					( UnsignedIntType )defaultValue );
			break;
		case INT32:
			isEmpty = N5CellLoader.burnInTestAllEqual(
					( RandomAccessibleInterval< IntType > )source,
					ArrayImgs.ints( ( int[] )dataBlock.getData(), longBlockSize ),
					( IntType )defaultValue );
			break;
		case UINT64:
			isEmpty = N5CellLoader.burnInTestAllEqual(
					( RandomAccessibleInterval< UnsignedLongType > )source,
					ArrayImgs.unsignedLongs( ( long[] )dataBlock.getData(), longBlockSize ),
					( UnsignedLongType )defaultValue );
			break;
		case INT64:
			isEmpty = N5CellLoader.burnInTestAllEqual(
					( RandomAccessibleInterval< LongType > )source,
					ArrayImgs.longs( ( long[] )dataBlock.getData(), longBlockSize ),
					( LongType )defaultValue );
			break;
		case FLOAT32:
			isEmpty = N5CellLoader.burnInTestAllEqual(
					( RandomAccessibleInterval< FloatType > )source,
					ArrayImgs.floats( ( float[] )dataBlock.getData(), longBlockSize ),
					( FloatType )defaultValue );
			break;
		case FLOAT64:
			isEmpty = N5CellLoader.burnInTestAllEqual(
					( RandomAccessibleInterval< DoubleType > )source,
					ArrayImgs.doubles( ( double[] )dataBlock.getData(), longBlockSize ),
					( DoubleType )defaultValue );
			break;
		default:
			throw new IllegalArgumentException( "Type " + dataType.name() + " not supported!" );
		}

		return isEmpty ? null : dataBlock;
	}

	/**
	 * Crops the dimensions of a {@link DataBlock} at a given offset to fit
	 * into and {@link Interval} of given dimensions.  Fills long and int
	 * version of cropped block size.  Also calculates the grid raster position
	 * assuming that the offset divisible by block size without remainder.
	 *
	 * @param max
	 * @param offset
	 * @param blockDimensions
	 * @param croppedBlockDimensions
	 * @param intCroppedBlockDimensions
	 * @param gridPosition
	 */
	private static void cropBlockDimensions(
			final long[] max,
			final long[] offset,
			final int[] blockDimensions,
			final long[] croppedBlockDimensions,
			final int[] intCroppedBlockDimensions,
			final long[] gridPosition )
	{
		for ( int d = 0; d < max.length; ++d )
		{
			croppedBlockDimensions[ d ] = Math.min( blockDimensions[ d ], max[ d ] - offset[ d ] + 1 );
			intCroppedBlockDimensions[ d ] = ( int )croppedBlockDimensions[ d ];
			gridPosition[ d ] = offset[ d ] / blockDimensions[ d ];
		}
	}

	/**
	 * Crops the dimensions of a {@link DataBlock} at a given offset to fit
	 * into and {@link Interval} of given dimensions.  Fills long and int
	 * version of cropped block size.  Also calculates the grid raster position
	 * plus a grid offset assuming that the offset divisible by block size
	 * without remainder.
	 *
	 * @param max
	 * @param offset
	 * @param gridOffset
	 * @param blockDimensions
	 * @param croppedBlockDimensions
	 * @param intCroppedBlockDimensions
	 * @param gridPosition
	 */
	private static void cropBlockDimensions(
			final long[] max,
			final long[] offset,
			final long[] gridOffset,
			final int[] blockDimensions,
			final long[] croppedBlockDimensions,
			final int[] intCroppedBlockDimensions,
			final long[] gridPosition )
	{
		for ( int d = 0; d < max.length; ++d )
		{
			croppedBlockDimensions[ d ] = Math.min( blockDimensions[ d ], max[ d ] - offset[ d ] + 1 );
			intCroppedBlockDimensions[ d ] = ( int )croppedBlockDimensions[ d ];
			gridPosition[ d ] = offset[ d ] / blockDimensions[ d ] + gridOffset[ d ];
		}
	}

	/**
	 * Open an N5 dataset as a memory cached {@link LazyCellImg}.
	 *
	 * @param n5
	 * @param dataset
	 * @return
	 * @throws IOException
	 */
	public static final < T extends NativeType< T > > RandomAccessibleInterval< T > open(
			final N5Reader n5,
			final String dataset ) throws IOException
	{
		return openSparse( n5, dataset, ( Consumer< Img< T > > ) img -> {} );
	}

	/**
	 * Open an N5 dataset as a memory cached {@link LazyCellImg} using {@link VolatileAccess}.
	 *
	 * @param n5
	 * @param dataset
	 * @return
	 * @throws IOException
	 */
	public static final < T extends NativeType< T > > RandomAccessibleInterval< T > openVolatile(
			final N5Reader n5,
			final String dataset ) throws IOException
	{
		return openSparseVolatile( n5, dataset, ( Consumer< Img< T > > ) img -> {} );
	}

	/**
	 * Open an N5 dataset as a disk-cached {@link LazyCellImg}. Note that this
	 * requires that all parts of the the N5 dataset that will be accessed fit
	 * into /tmp.
	 *
	 * @param n5
	 * @param dataset
	 * @return
	 * @throws IOException
	 */
	public static final < T extends NativeType< T > > RandomAccessibleInterval< T > openWithDiskCache(
			final N5Reader n5,
			final String dataset ) throws IOException
	{
		return openSparseWithDiskCache( n5, dataset, ( Consumer< Img< T > > ) img -> {} );
	}

	/**
	 * Open an N5 dataset as a memory cached {@link LazyCellImg}.
	 *
	 * @param n5
	 * @param dataset
	 * @param defaultValue
	 * @return
	 * @throws IOException
	 */
	public static final < T extends NativeType< T > > RandomAccessibleInterval< T > openSparse(
			final N5Reader n5,
			final String dataset,
			final T defaultValue ) throws IOException
	{
		return openSparse( n5, dataset, N5CellLoader.setToDefaultValue( defaultValue ) );
	}

	/**
	 * Open an N5 dataset as a memory cached {@link LazyCellImg} using {@link VolatileAccess}.
	 *
	 * @param n5
	 * @param dataset
	 * @param defaultValue
	 * @return
	 * @throws IOException
	 */
	public static final < T extends NativeType< T > > RandomAccessibleInterval< T > openSparseVolatile(
			final N5Reader n5,
			final String dataset,
			final T defaultValue ) throws IOException
	{
		return openSparseVolatile( n5, dataset, N5CellLoader.setToDefaultValue( defaultValue ) );
	}

	/**
	 * Open an N5 dataset as a disk-cached {@link LazyCellImg}. Note that this
	 * requires that all parts of the the N5 dataset that will be accessed fit
	 * into /tmp.
	 *
	 * @param n5
	 * @param dataset
	 * @param defaultValue
	 * @return
	 * @throws IOException
	 */
	public static final < T extends NativeType< T > > RandomAccessibleInterval< T > openSparseWithDiskCache(
			final N5Reader n5,
			final String dataset,
			final T defaultValue ) throws IOException
	{
		return openSparseWithDiskCache( n5, dataset, N5CellLoader.setToDefaultValue( defaultValue ) );
	}

	/**
	 * Open an N5 dataset as a memory cached {@link LazyCellImg}.
	 *
	 * @param n5
	 * @param dataset
	 * @param blockNotFoundHandler
	 * @return
	 * @throws IOException
	 */
	@SuppressWarnings( { "unchecked", "rawtypes" } )
	public static final < T extends NativeType< T > > RandomAccessibleInterval< T > openSparse(
			final N5Reader n5,
			final String dataset,
			final Consumer< Img< T > > blockNotFoundHandler ) throws IOException
	{
		final DatasetAttributes attributes = n5.getDatasetAttributes( dataset );
		final long[] dimensions = attributes.getDimensions();
		final int[] blockSize = attributes.getBlockSize();

		final N5CellLoader< T > loader = new N5CellLoader<>( n5, dataset, blockSize, blockNotFoundHandler );

		final CellGrid grid = new CellGrid( dimensions, blockSize );

		final CachedCellImg< T, ? > img;
		final T type;
		final Cache< Long, Cell< ? > > cache;

		switch ( attributes.getDataType() )
		{
		case INT8:
			type = ( T )new ByteType();
			cache = ( Cache )new SoftRefLoaderCache< Long, Cell< ByteArray > >()
					.withLoader( LoadedCellCacheLoader.get( grid, loader, type ) );
			img = new CachedCellImg( grid, type, cache, ArrayDataAccessFactory.get( BYTE ) );
			break;
		case UINT8:
			type = ( T )new UnsignedByteType();
			cache = ( Cache )new SoftRefLoaderCache< Long, Cell< ByteArray > >()
					.withLoader( LoadedCellCacheLoader.get( grid, loader, type ) );
			img = new CachedCellImg( grid, type, cache, ArrayDataAccessFactory.get( BYTE ) );
			break;
		case INT16:
			type = ( T )new ShortType();
			cache = ( Cache )new SoftRefLoaderCache< Long, Cell< ShortArray > >()
					.withLoader( LoadedCellCacheLoader.get( grid, loader, type ) );
			img = new CachedCellImg( grid, type, cache, ArrayDataAccessFactory.get( SHORT ) );
			break;
		case UINT16:
			type = ( T )new UnsignedShortType();
			cache = ( Cache )new SoftRefLoaderCache< Long, Cell< ShortArray > >()
					.withLoader( LoadedCellCacheLoader.get( grid, loader, type ) );
			img = new CachedCellImg( grid, type, cache, ArrayDataAccessFactory.get( SHORT ) );
			break;
		case INT32:
			type = ( T )new IntType();
			cache = ( Cache )new SoftRefLoaderCache< Long, Cell< IntArray > >()
					.withLoader( LoadedCellCacheLoader.get( grid, loader, type ) );
			img = new CachedCellImg( grid, type, cache, ArrayDataAccessFactory.get( INT ) );
			break;
		case UINT32:
			type = ( T )new UnsignedIntType();
			cache = ( Cache )new SoftRefLoaderCache< Long, Cell< IntArray > >()
					.withLoader( LoadedCellCacheLoader.get( grid, loader, type ) );
			img = new CachedCellImg( grid, type, cache, ArrayDataAccessFactory.get( INT ) );
			break;
		case INT64:
			type = ( T )new LongType();
			cache = ( Cache )new SoftRefLoaderCache< Long, Cell< LongArray > >()
					.withLoader( LoadedCellCacheLoader.get( grid, loader, type ) );
			img = new CachedCellImg( grid, type, cache, ArrayDataAccessFactory.get( LONG ) );
			break;
		case UINT64:
			type = ( T )new UnsignedLongType();
			cache = ( Cache )new SoftRefLoaderCache< Long, Cell< LongArray > >()
					.withLoader( LoadedCellCacheLoader.get( grid, loader, type ) );
			img = new CachedCellImg( grid, type, cache, ArrayDataAccessFactory.get( LONG ) );
			break;
		case FLOAT32:
			type = ( T )new FloatType();
			cache = ( Cache )new SoftRefLoaderCache< Long, Cell< FloatArray > >()
					.withLoader( LoadedCellCacheLoader.get( grid, loader, type ) );
			img = new CachedCellImg( grid, type, cache, ArrayDataAccessFactory.get( FLOAT ) );
			break;
		case FLOAT64:
			type = ( T )new DoubleType();
			cache = ( Cache )new SoftRefLoaderCache< Long, Cell< DoubleArray > >()
					.withLoader( LoadedCellCacheLoader.get( grid, loader, type ) );
			img = new CachedCellImg( grid, type, cache, ArrayDataAccessFactory.get( DOUBLE ) );
			break;
		default:
			img = null;
		}

		return img;
	}

	/**
	 * Open an N5 dataset as a memory cached {@link LazyCellImg} using {@link VolatileAccess}.
	 *
	 * @param n5
	 * @param dataset
	 * @param blockNotFoundHandler
	 * @return
	 * @throws IOException
	 */
	@SuppressWarnings( { "unchecked", "rawtypes" } )
	public static final < T extends NativeType< T > > RandomAccessibleInterval< T > openSparseVolatile(
			final N5Reader n5,
			final String dataset,
			final Consumer< Img< T > > blockNotFoundHandler ) throws IOException
	{
		final DatasetAttributes attributes = n5.getDatasetAttributes( dataset );
		final long[] dimensions = attributes.getDimensions();
		final int[] blockSize = attributes.getBlockSize();

		final N5CellLoader< T > loader = new N5CellLoader<>( n5, dataset, blockSize, blockNotFoundHandler );

		final CellGrid grid = new CellGrid( dimensions, blockSize );

		final CachedCellImg< T, ? > img;
		final T type;
		final Cache< Long, Cell< ? > > cache;

		switch ( attributes.getDataType() )
		{
		case INT8:
			type = ( T )new ByteType();
			cache = ( Cache )new SoftRefLoaderCache< Long, Cell< VolatileByteArray > >()
					.withLoader( LoadedCellCacheLoader.get( grid, loader, type, VOLATILE ) );
			img = new CachedCellImg( grid, type, cache, ArrayDataAccessFactory.get( BYTE, VOLATILE ) );
			break;
		case UINT8:
			type = ( T )new UnsignedByteType();
			cache = ( Cache )new SoftRefLoaderCache< Long, Cell< VolatileByteArray > >()
					.withLoader( LoadedCellCacheLoader.get( grid, loader, type, VOLATILE ) );
			img = new CachedCellImg( grid, type, cache, ArrayDataAccessFactory.get( BYTE, VOLATILE ) );
			break;
		case INT16:
			type = ( T )new ShortType();
			cache = ( Cache )new SoftRefLoaderCache< Long, Cell< VolatileShortArray > >()
					.withLoader( LoadedCellCacheLoader.get( grid, loader, type, VOLATILE ) );
			img = new CachedCellImg( grid, type, cache, ArrayDataAccessFactory.get( SHORT, VOLATILE ) );
			break;
		case UINT16:
			type = ( T )new UnsignedShortType();
			cache = ( Cache )new SoftRefLoaderCache< Long, Cell< VolatileShortArray > >()
					.withLoader( LoadedCellCacheLoader.get( grid, loader, type, VOLATILE ) );
			img = new CachedCellImg( grid, type, cache, ArrayDataAccessFactory.get( SHORT, VOLATILE ) );
			break;
		case INT32:
			type = ( T )new IntType();
			cache = ( Cache )new SoftRefLoaderCache< Long, Cell< VolatileIntArray > >()
					.withLoader( LoadedCellCacheLoader.get( grid, loader, type, VOLATILE ) );
			img = new CachedCellImg( grid, type, cache, ArrayDataAccessFactory.get( INT, VOLATILE ) );
			break;
		case UINT32:
			type = ( T )new UnsignedIntType();
			cache = ( Cache )new SoftRefLoaderCache< Long, Cell< VolatileIntArray > >()
					.withLoader( LoadedCellCacheLoader.get( grid, loader, type, VOLATILE ) );
			img = new CachedCellImg( grid, type, cache, ArrayDataAccessFactory.get( INT, VOLATILE ) );
			break;
		case INT64:
			type = ( T )new LongType();
			cache = ( Cache )new SoftRefLoaderCache< Long, Cell< VolatileLongArray > >()
					.withLoader( LoadedCellCacheLoader.get( grid, loader, type, VOLATILE ) );
			img = new CachedCellImg( grid, type, cache, ArrayDataAccessFactory.get( LONG, VOLATILE ) );
			break;
		case UINT64:
			type = ( T )new UnsignedLongType();
			cache = ( Cache )new SoftRefLoaderCache< Long, Cell< VolatileLongArray > >()
					.withLoader( LoadedCellCacheLoader.get( grid, loader, type, VOLATILE ) );
			img = new CachedCellImg( grid, type, cache, ArrayDataAccessFactory.get( LONG, VOLATILE ) );
			break;
		case FLOAT32:
			type = ( T )new FloatType();
			cache = ( Cache )new SoftRefLoaderCache< Long, Cell< VolatileFloatArray > >()
					.withLoader( LoadedCellCacheLoader.get( grid, loader, type, VOLATILE ) );
			img = new CachedCellImg( grid, type, cache, ArrayDataAccessFactory.get( FLOAT, VOLATILE ) );
			break;
		case FLOAT64:
			type = ( T )new DoubleType();
			cache = ( Cache )new SoftRefLoaderCache< Long, Cell< VolatileDoubleArray > >()
					.withLoader( LoadedCellCacheLoader.get( grid, loader, type, VOLATILE ) );
			img = new CachedCellImg( grid, type, cache, ArrayDataAccessFactory.get( DOUBLE, VOLATILE ) );
			break;
		default:
			img = null;
		}

		return img;
	}

	/**
<<<<<<< HEAD
	 * Open an N5 dataset as a disk-cached {@link LazyCellImg}. Note that this
	 * requires that all parts of the the N5 dataset that will be accessed fit
=======
	 * Open an N5 mipmap (multi-scale) group as memory cached
	 * {@link LazyCellImg}s, optionally backed by {@link VolatileAccess}.
	 *
	 * @param n5
	 * @param group
	 * @param useVolatileAccess
	 *
	 * @return
	 * @throws IOException
	 */
	public static final < T extends NativeType< T > > Pair< RandomAccessibleInterval< T >[], double[][] >  openMipmaps(
			final N5Reader n5,
			final String group,
			final boolean useVolatileAccess ) throws IOException
	{
		final int numScales = n5.list( group ).length;
		final RandomAccessibleInterval< T >[] mipmaps = ( RandomAccessibleInterval< T >[] )new RandomAccessibleInterval[ numScales ];
		final double[][] scales = new double[ numScales ][];

		for ( int s = 0; s < numScales; ++s )
		{
			final String datasetName = group + "/s" + s;
			final long[] dimensions = n5.getAttribute( datasetName, "dimensions", long[].class );
			final long[] downsamplingFactors = n5.getAttribute( datasetName, "downsamplingFactors", long[].class );
			final double[] scale = new double[ dimensions.length ];
			if ( downsamplingFactors == null ) {
				final int si = 1 << s;
				for ( int i = 0; i < scale.length; ++i )
					scale[ i ] = si;
			}
			else {
				for ( int i = 0; i < scale.length; ++i )
					scale[ i ] = downsamplingFactors[ i ];
			}

			final RandomAccessibleInterval< T > source;
			if ( useVolatileAccess )
				source = N5Utils.open( n5, datasetName );
			else
				source = N5Utils.openVolatile(n5, datasetName );

			mipmaps[ s ] = source;
			scales[ s ] = scale;
		}

		return new ValuePair< RandomAccessibleInterval< T >[], double[][] >( mipmaps, scales );
	}

	/**
	 * Open an N5 dataset as a disk-cached {@link LazyCellImg}.  Note that this
	 * requires that al part of the the N5 dataset that will be accessed fit
>>>>>>> c0cf875c
	 * into /tmp.
	 *
	 * @param n5
	 * @param dataset
	 * @param blockNotFoundHandler
	 * @return
	 * @throws IOException
	 */
	@SuppressWarnings( { "unchecked", "rawtypes" } )
	public static final < T extends NativeType< T > > RandomAccessibleInterval< T > openSparseWithDiskCache(
			final N5Reader n5,
			final String dataset,
			final Consumer< Img< T > > blockNotFoundHandler ) throws IOException
	{
		final DatasetAttributes attributes = n5.getDatasetAttributes( dataset );
		final long[] dimensions = attributes.getDimensions();
		final int[] blockSize = attributes.getBlockSize();

		final N5CellLoader< ? > loader = new N5CellLoader<>( n5, dataset, blockSize, blockNotFoundHandler );

		final DiskCachedCellImgOptions options = DiskCachedCellImgOptions
				.options()
				.cellDimensions( blockSize )
				.dirtyAccesses( true )
				.maxCacheSize( 100 );

		final DiskCachedCellImgFactory factory = new DiskCachedCellImgFactory<>( options );
		final DiskCachedCellImg< T, ? > img;
		switch ( attributes.getDataType() )
		{
		case INT8:
			img = factory.create( dimensions, new ByteType(), loader );
			break;
		case UINT8:
			img = factory.create( dimensions, new UnsignedByteType(), loader );
			break;
		case INT16:
			img = factory.create( dimensions, new ShortType(), loader );
			break;
		case UINT16:
			img = factory.create( dimensions, new UnsignedShortType(), loader );
			break;
		case INT32:
			img = factory.create( dimensions, new IntType(), loader );
			break;
		case UINT32:
			img = factory.create( dimensions, new UnsignedIntType(), loader );
			break;
		case INT64:
			img = factory.create( dimensions, new LongType(), loader );
			break;
		case UINT64:
			img = factory.create( dimensions, new UnsignedLongType(), loader );
			break;
		case FLOAT32:
			img = factory.create( dimensions, new FloatType(), loader );
			break;
		case FLOAT64:
			img = factory.create( dimensions, new DoubleType(), loader );
			break;
		default:
			img = null;
		}

		return img;
	}

	/**
	 * Save a {@link RandomAccessibleInterval} as an N5 dataset.
	 *
	 * @param source
	 * @param n5
	 * @param dataset
	 * @param attributes
	 * @param gridOffset
	 * @throws IOException
	 */
	public static final < T extends NativeType< T > > void saveBlock(
			RandomAccessibleInterval< T > source,
			final N5Writer n5,
			final String dataset,
			final DatasetAttributes attributes,
			final long[] gridOffset ) throws IOException
	{
		source = Views.zeroMin( source );
		final long[] dimensions = Intervals.dimensionsAsLongArray( source );

		final int n = dimensions.length;
		final long[] max = Intervals.maxAsLongArray( source );
		final long[] offset = new long[ n ];
		final long[] gridPosition = new long[ n ];
		final int[] blockSize = attributes.getBlockSize();
		final int[] intCroppedBlockSize = new int[ n ];
		final long[] longCroppedBlockSize = new long[ n ];
		for ( int d = 0; d < n; )
		{
			cropBlockDimensions( max, offset, gridOffset, blockSize, longCroppedBlockSize, intCroppedBlockSize, gridPosition );
			final RandomAccessibleInterval< T > sourceBlock = Views.offsetInterval( source, offset, longCroppedBlockSize );
			final DataBlock< ? > dataBlock = createDataBlock(
					sourceBlock,
					attributes.getDataType(),
					intCroppedBlockSize,
					longCroppedBlockSize,
					gridPosition );

			n5.writeBlock( dataset, attributes, dataBlock );

			for ( d = 0; d < n; ++d )
			{
				offset[ d ] += blockSize[ d ];
				if ( offset[ d ] <= max[ d ] )
					break;
				else
					offset[ d ] = 0;
			}
		}
	}

	/**
	 * Save a {@link RandomAccessibleInterval} as an N5 dataset.
	 *
	 * @param source
	 * @param n5
	 * @param dataset
	 * @param gridOffset
	 * @throws IOException
	 */
	public static final < T extends NativeType< T > > void saveBlock(
			final RandomAccessibleInterval< T > source,
			final N5Writer n5,
			final String dataset,
			final long[] gridOffset ) throws IOException
	{
		final DatasetAttributes attributes = n5.getDatasetAttributes( dataset );
		if ( attributes != null )
		{
			saveBlock( source, n5, dataset, attributes, gridOffset );
		}
		else
		{
			throw new IOException( "Dataset " + dataset + " does not exist." );
		}
	}

	/**
	 * Save a {@link RandomAccessibleInterval} as an N5 dataset,
	 * multi-threaded.
	 *
	 * @param source
	 * @param n5
	 * @param dataset
	 * @param blockSize
	 * @param compressionType
	 * @param exec
	 * @throws IOException
	 * @throws InterruptedException
	 * @throws ExecutionException
	 */
	public static final < T extends NativeType< T > > void saveBlock(
			final RandomAccessibleInterval< T > source,
			final N5Writer n5,
			final String dataset,
			final long[] gridOffset,
			final ExecutorService exec ) throws IOException, InterruptedException, ExecutionException
	{
		final RandomAccessibleInterval< T > zeroMinSource = Views.zeroMin( source );
		final long[] dimensions = Intervals.dimensionsAsLongArray( zeroMinSource );
		final DatasetAttributes attributes = n5.getDatasetAttributes( dataset );
		if ( attributes != null )
		{
			final int n = dimensions.length;
			final long[] max = Intervals.maxAsLongArray( zeroMinSource );
			final long[] offset = new long[ n ];
			final int[] blockSize = attributes.getBlockSize();

			final ArrayList< Future< ? > > futures = new ArrayList<>();
			for ( int d = 0; d < n; )
			{
				final long[] fOffset = offset.clone();

				futures.add(
						exec.submit(
								() -> {

									final long[] gridPosition = new long[ n ];
									final int[] intCroppedBlockSize = new int[ n ];
									final long[] longCroppedBlockSize = new long[ n ];

									cropBlockDimensions( max, fOffset, gridOffset, blockSize, longCroppedBlockSize, intCroppedBlockSize, gridPosition );

									final RandomAccessibleInterval< T > sourceBlock = Views.offsetInterval( zeroMinSource, fOffset, longCroppedBlockSize );
									final DataBlock< ? > dataBlock = createDataBlock(
											sourceBlock,
											attributes.getDataType(),
											intCroppedBlockSize,
											longCroppedBlockSize,
											gridPosition );

									try
									{
										n5.writeBlock( dataset, attributes, dataBlock );
									}
									catch ( final IOException e )
									{
										e.printStackTrace();
									}
								} ) );

				for ( d = 0; d < n; ++d )
				{
					offset[ d ] += blockSize[ d ];
					if ( offset[ d ] <= max[ d ] )
						break;
					else
						offset[ d ] = 0;
				}
			}
			for ( final Future< ? > f : futures )
				f.get();
		}
		else
		{
			throw new IOException( "Dataset " + dataset + " does not exist." );
		}
	}

	/**
	 * Save a {@link RandomAccessibleInterval} into an N5 dataset at a given
	 * offset.  The offset is given in {@link DataBlock} grid coordinates and
	 * the source is assumed to align with the {@link DataBlock} grid of the
	 * dataset.  Only {@link DataBlock DataBlocks} that contain values other
	 * than a given default value are stored.
	 *
	 * @param source
	 * @param n5
	 * @param dataset
	 * @param attributes
	 * @param gridOffset
	 * @param defaultValue
	 * @throws IOException
	 */
	public static final < T extends NativeType< T > > void saveNonEmptyBlock(
			RandomAccessibleInterval< T > source,
			final N5Writer n5,
			final String dataset,
			final DatasetAttributes attributes,
			final long[] gridOffset,
			final T defaultValue ) throws IOException
	{
		source = Views.zeroMin( source );
		final long[] dimensions = Intervals.dimensionsAsLongArray( source );

		final int n = dimensions.length;
		final long[] max = Intervals.maxAsLongArray( source );
		final long[] offset = new long[ n ];
		final long[] gridPosition = new long[ n ];
		final int[] blockSize = attributes.getBlockSize();
		final int[] intCroppedBlockSize = new int[ n ];
		final long[] longCroppedBlockSize = new long[ n ];
		for ( int d = 0; d < n; )
		{
			cropBlockDimensions( max, offset, gridOffset, blockSize, longCroppedBlockSize, intCroppedBlockSize, gridPosition );
			final RandomAccessibleInterval< T > sourceBlock = Views.offsetInterval( source, offset, longCroppedBlockSize );
			final DataBlock< ? > dataBlock = createNonEmptyDataBlock(
					sourceBlock,
					attributes.getDataType(),
					intCroppedBlockSize,
					longCroppedBlockSize,
					gridPosition,
					defaultValue );

			if ( dataBlock != null )
				n5.writeBlock( dataset, attributes, dataBlock );

			for ( d = 0; d < n; ++d )
			{
				offset[ d ] += blockSize[ d ];
				if ( offset[ d ] <= max[ d ] )
					break;
				else
					offset[ d ] = 0;
			}
		}
	}

	/**
	 * Save a {@link RandomAccessibleInterval} into an N5 dataset at a given
	 * offset.  The offset is given in {@link DataBlock} grid coordinates and
	 * the source is assumed to align with the {@link DataBlock} grid of the
	 * dataset.  Only {@link DataBlock DataBlocks} that contain values other
	 * than a given default value are stored.
	 *
	 * @param source
	 * @param n5
	 * @param dataset
	 * @param gridOffset
	 * @param defaultValue
	 * @throws IOException
	 */
	public static final < T extends NativeType< T > > void saveNonEmptyBlock(
			final RandomAccessibleInterval< T > source,
			final N5Writer n5,
			final String dataset,
			final long[] gridOffset,
			final T defaultValue ) throws IOException
	{
		final DatasetAttributes attributes = n5.getDatasetAttributes( dataset );
		if ( attributes != null )
		{
			saveNonEmptyBlock( source, n5, dataset, attributes, gridOffset, defaultValue );
		}
		else
		{
			throw new IOException( "Dataset " + dataset + " does not exist." );
		}
	}

	/**
	 * Save a {@link RandomAccessibleInterval} as an N5 dataset.
	 *
	 * @param source
	 * @param n5
	 * @param dataset
	 * @param blockSize
	 * @param compressionType
	 * @throws IOException
	 */
	public static final < T extends NativeType< T > > void save(
			RandomAccessibleInterval< T > source,
			final N5Writer n5,
			final String dataset,
			final int[] blockSize,
			final Compression compression) throws IOException
	{
		source = Views.zeroMin( source );
		final long[] dimensions = Intervals.dimensionsAsLongArray( source );
		final DatasetAttributes attributes = new DatasetAttributes(
				dimensions,
				blockSize,
				dataType( Util.getTypeFromInterval( source ) ),
				compression );

		n5.createDataset( dataset, attributes );

		final int n = dimensions.length;
		final long[] max = Intervals.maxAsLongArray( source );
		final long[] offset = new long[ n ];
		final long[] gridPosition = new long[ n ];
		final int[] intCroppedBlockSize = new int[ n ];
		final long[] longCroppedBlockSize = new long[ n ];
		for ( int d = 0; d < n; )
		{
			cropBlockDimensions( max, offset, blockSize, longCroppedBlockSize, intCroppedBlockSize, gridPosition );
			final RandomAccessibleInterval< T > sourceBlock = Views.offsetInterval( source, offset, longCroppedBlockSize );
			final DataBlock< ? > dataBlock = createDataBlock(
					sourceBlock,
					attributes.getDataType(),
					intCroppedBlockSize,
					longCroppedBlockSize,
					gridPosition );

			n5.writeBlock( dataset, attributes, dataBlock );

			for ( d = 0; d < n; ++d )
			{
				offset[ d ] += blockSize[ d ];
				if ( offset[ d ] <= max[ d ] )
					break;
				else
					offset[ d ] = 0;
			}
		}
	}

	/**
	 * Save a {@link RandomAccessibleInterval} as an N5 dataset,
	 * multi-threaded.
	 *
	 * @param source
	 * @param n5
	 * @param dataset
	 * @param blockSize
	 * @param compressionType
	 * @param exec
	 * @throws IOException
	 * @throws InterruptedException
	 * @throws ExecutionException
	 */
	public static final < T extends NativeType< T > > void save(
			final RandomAccessibleInterval< T > source,
			final N5Writer n5,
			final String dataset,
			final int[] blockSize,
			final Compression compression,
			final ExecutorService exec ) throws IOException, InterruptedException, ExecutionException
	{
		final RandomAccessibleInterval< T > zeroMinSource = Views.zeroMin( source );
		final long[] dimensions = Intervals.dimensionsAsLongArray( zeroMinSource );
		final DatasetAttributes attributes = new DatasetAttributes(
				dimensions,
				blockSize,
				dataType( Util.getTypeFromInterval( zeroMinSource ) ),
				compression );

		n5.createDataset( dataset, attributes );

		final int n = dimensions.length;
		final long[] max = Intervals.maxAsLongArray( zeroMinSource );
		final long[] offset = new long[ n ];

		final ArrayList< Future< ? > > futures = new ArrayList<>();
		for ( int d = 0; d < n; )
		{
			final long[] fOffset = offset.clone();

			futures.add(
					exec.submit(
							() -> {

								final long[] gridPosition = new long[ n ];
								final int[] intCroppedBlockSize = new int[ n ];
								final long[] longCroppedBlockSize = new long[ n ];

								cropBlockDimensions( max, fOffset, blockSize, longCroppedBlockSize, intCroppedBlockSize, gridPosition );

								final RandomAccessibleInterval< T > sourceBlock = Views.offsetInterval( zeroMinSource, fOffset, longCroppedBlockSize );
								final DataBlock< ? > dataBlock = createDataBlock(
										sourceBlock,
										attributes.getDataType(),
										intCroppedBlockSize,
										longCroppedBlockSize,
										gridPosition );

								try
								{
									n5.writeBlock( dataset, attributes, dataBlock );
								}
								catch ( final IOException e )
								{
									e.printStackTrace();
								}
							} ) );

			for ( d = 0; d < n; ++d )
			{
				offset[ d ] += blockSize[ d ];
				if ( offset[ d ] <= max[ d ] )
					break;
				else
					offset[ d ] = 0;
			}
		}
		for ( final Future< ? > f : futures )
			f.get();
	}
}<|MERGE_RESOLUTION|>--- conflicted
+++ resolved
@@ -610,10 +610,6 @@
 	}
 
 	/**
-<<<<<<< HEAD
-	 * Open an N5 dataset as a disk-cached {@link LazyCellImg}. Note that this
-	 * requires that all parts of the the N5 dataset that will be accessed fit
-=======
 	 * Open an N5 mipmap (multi-scale) group as memory cached
 	 * {@link LazyCellImg}s, optionally backed by {@link VolatileAccess}.
 	 *
@@ -665,7 +661,6 @@
 	/**
 	 * Open an N5 dataset as a disk-cached {@link LazyCellImg}.  Note that this
 	 * requires that al part of the the N5 dataset that will be accessed fit
->>>>>>> c0cf875c
 	 * into /tmp.
 	 *
 	 * @param n5
