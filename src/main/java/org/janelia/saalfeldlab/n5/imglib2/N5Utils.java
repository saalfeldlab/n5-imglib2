--- conflicted
+++ resolved
@@ -93,6 +93,7 @@
 import net.imglib2.util.CloseableThreadLocal;
 import net.imglib2.util.Intervals;
 import net.imglib2.util.Pair;
+import net.imglib2.util.Util;
 import net.imglib2.util.ValuePair;
 
 /**
@@ -541,12 +542,8 @@
 	 *            the type
 	 * @return the image
 	 */
-<<<<<<< HEAD
-	public static final <T extends NativeType<T>, A extends ArrayDataAccess<A>> CachedCellImg<T, A> open(
-=======
 	@SuppressWarnings({"unchecked", "rawtypes"})
 	public static <T extends NativeType<T>, A extends ArrayDataAccess<A>> CachedCellImg<T, A> open(
->>>>>>> 7a3de5e5
 			final N5Reader n5,
 			final String dataset,
 			final Consumer<IterableInterval<T>> blockNotFoundHandler,
@@ -1150,26 +1147,14 @@
 					attributes.getNumDimensions()));
 		}
 
-		source = Views.zeroMin(source);
-		final long[] dimensions = attributes.getDimensions();
-		final int[] blockSize = attributes.getBlockSize();
-
+		n5.createDataset(dataset, attributes);
 		if (source.getType() instanceof LabelMultisetType) {
 			@SuppressWarnings("unchecked")
 			final RandomAccessibleInterval<LabelMultisetType> labelMultisetSource = (RandomAccessibleInterval<LabelMultisetType>)source;
-			N5LabelMultisets.saveLabelMultiset(labelMultisetSource, n5, dataset, blockSize, attributes.getCompression());
+			N5LabelMultisets.saveLabelMultiset(labelMultisetSource, n5, dataset, attributes.getBlockSize(), attributes.getCompression());
 			return;
 		}
 
-<<<<<<< HEAD
-=======
-		final DatasetAttributes attributes = new DatasetAttributes(
-				source.dimensionsAsLongArray(),
-				blockSize,
-				dataType(source.getType()),
-				compression);
->>>>>>> 7a3de5e5
-		n5.createDataset(dataset, attributes);
 		saveBlock(source, n5, dataset, attributes);
 	}
 
