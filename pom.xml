--- conflicted
+++ resolved
@@ -130,10 +130,6 @@
 		<dependency>
 			<groupId>net.imglib2</groupId>
 			<artifactId>imglib2-realtransform</artifactId>
-<<<<<<< HEAD
-			<version>2.1.1-SNAPSHOT</version>
-=======
->>>>>>> 35078818
 		</dependency>
 	</dependencies>
 
